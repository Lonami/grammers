[package]
name = "grammers-client"
version = "0.2.0"
authors = ["Lonami Exo <totufals@hotmail.com>"]
license = "MIT OR Apache-2.0"
description = """
A high level client to interact with Telegram's API.
"""
homepage = "https://github.com/Lonami/grammers"
documentation = "https://docs.rs/grammers-client"
repository = "https://github.com/Lonami/grammers"
keywords = ["mtproto", "telegram", "tl"]
categories = ["api-bindings"]
edition = "2018"

[features]
markdown = ["pulldown-cmark"]
html = ["html5ever"]

[dependencies]
grammers-crypto = { path = "../grammers-crypto", version = "0.2.0" }
grammers-mtproto = { path = "../grammers-mtproto", version = "0.2.0" }
grammers-mtsender = { path = "../grammers-mtsender", version = "0.2.0" }
grammers-session = { path = "../grammers-session", version = "0.2.0" }
grammers-tl-types = { path = "../grammers-tl-types", version = "0.2.0", features = ["tl-mtproto"] }
os_info = { version = "2.0.0", default_features = false }
locate-locale = "0.1.0"
pulldown-cmark = { version = "0.7.0", default-features = false, optional = true }
html5ever = { version = "0.25.1", optional = true }
<<<<<<< HEAD
tokio = { version = "0.3", features = ["sync", "fs", "macros"] }
=======
tokio = { version = "0.3", features = ["sync", "fs", "macros", "time"] }
>>>>>>> 4295c17b
log = "0.4.8"
md5 = "0.7.0"
mime_guess = "2.0.3"
chrono = "0.4.19"

[dev-dependencies]
simple_logger = "1.11.0"
tokio = { version = "0.3", features = ["rt"] }<|MERGE_RESOLUTION|>--- conflicted
+++ resolved
@@ -27,11 +27,7 @@
 locate-locale = "0.1.0"
 pulldown-cmark = { version = "0.7.0", default-features = false, optional = true }
 html5ever = { version = "0.25.1", optional = true }
-<<<<<<< HEAD
-tokio = { version = "0.3", features = ["sync", "fs", "macros"] }
-=======
 tokio = { version = "0.3", features = ["sync", "fs", "macros", "time"] }
->>>>>>> 4295c17b
 log = "0.4.8"
 md5 = "0.7.0"
 mime_guess = "2.0.3"
